--- conflicted
+++ resolved
@@ -30,7 +30,7 @@
     type: segmentor
     args:
       encoder_name: "mit_b2"
-<<<<<<< HEAD
+      encoder_name: "mit_b2"
       encoder_weights: "imagenet"
       in_channels: 3
       classes: 1
@@ -38,8 +38,6 @@
     type: segmentor
     args:
       encoder_name: "mit_b4"
-=======
->>>>>>> 21e16010
       encoder_weights: "imagenet"
       encoder_depth: 5
       in_channels: 3
@@ -52,15 +50,7 @@
       decoder_attention_type: "scse"
       in_channels: 3
       classes: 1
-  FPN:
-    type: segmentor
-    args:
-      encoder_name: "mit_b2"
-      encoder_weights: "imagenet"
-      encoder_depth: 5
-      in_channels: 3
-      classes: 1
-selected_model: FPN
+selected_model: SAM
 model: "${models[${selected_model}]}"
 
 # SAMPLER CONFIG & PARAMS FOR INTERACTIVE MODELS.
